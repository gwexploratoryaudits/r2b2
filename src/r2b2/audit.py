"""Abstract module defining an Audit framework."""
import math
from abc import ABC
from abc import abstractmethod
from typing import List

import click
import numpy as np
from scipy.signal import fftconvolve
from scipy.stats import binom
from scipy.stats import hypergeom

from r2b2.contest import Contest
from r2b2.contest import PairwiseContest


class Audit(ABC):
    """Abstract Base Class to define a general Audit object type.

    The Audit class is an abstract base class which defines the general structure and properties
    of a risk-limiting audit. Individual RLAs are subclasses of the Audit class.

    Attributes:
        alpha (float): Risk limit.  Alpha represents the chance that given an incorrectly called
            election, the audit will fail to go to a full recount.
        beta (float): the worst case chance of causing an unnecessary full recount. For many RLAs,
            beta will simply be set to 0 and will not appear to be a parameter.
        max_fraction_to_draw (float): The maximum total number of ballots auditors are willing to
            draw during the course of the audit.
        replacement (bool): Indicates if the audit sampling should be done with (true) or without
            (false) replacement.
        min_sample_size (int): The smallest valid sample size. The minimum round size where
            kmin <= round size
        rounds (List[int]): List of round sizes (i.e. sample sizes).
        min_winner_ballots (List[int]): List of stopping sizes (kmin values) for each round size in
            rounds.
        sample_winner_ballots (List[int]): List of ballots found for the reported winner in each
            round size.
        risk_schedule (List[float]): Schedule of risk associated with each previous round.
            Corresponds to tail of null distribution.
        stopping_prob_schedule (List[float]): Schedule of stopping probabilities associated
            with each previous round. Corresponds to tail of reported tally distribution.
        distribution_null (List[float]): Current distribution associated with a tied election.
        distribution_reported_tally (List[float]): Current distribution associated with reported
            tally.
        contest (Contest): Contest on which to run the audit.
        pairwise_contest (PairwiseContest): Pairwise contest without invalid ballots from contest
            to run audit computations on.
        stopped (bool): Indicates if the audit has met the stopping condition yet.
    """

    alpha: float
    beta: float
    max_fraction_to_draw: float
    replacement: bool
    min_sample_size: int
    rounds: List[int]
    min_winner_ballots: List[int]
    sample_winner_ballots: List[int]
    risk_schedule: List[float]
    stopping_prob_schedule: List[float]
    distribution_null: List[float]
    distribution_reported_tally: List[float]
    contest: Contest
    pairwise_contest: PairwiseContest
<<<<<<< HEAD
=======
    stopped: bool
>>>>>>> 49dea4f8

    def __init__(self, alpha: float, beta: float, max_fraction_to_draw: float, replacement: bool, contest: Contest, pair: List[str] = None):
        """Create an instance of an Audit.

        Note:
            This should only be called when initializing a subclass as the Audit class is an
            abstract class.
        """

        if type(alpha) is not float:
            raise TypeError('alpha must be a float.')
        if alpha < 0 or alpha > 1.0:
            raise ValueError('alpha value must be between 0 and 1.')
        if type(beta) is not float:
            raise TypeError('beta must be a float.')
        if beta < 0 or beta > 1.0:
            raise ValueError('beta must be between 0 and 1.')
        if type(max_fraction_to_draw) is not float:
            raise TypeError('max_fraction_to_draw must be a fraction (i.e. float).')
        if max_fraction_to_draw < 0 or max_fraction_to_draw > 1:
            raise ValueError('max_fraction_to_draw must be between 0 and 1')
        if type(replacement) is not bool:
            raise TypeError('replacement must be boolean.')
        if type(contest) is not Contest:
            raise TypeError('contest must be a Contest object')
        if pair is None:
            pw_winner = contest.candidates[0]
            pw_loser = contest.candidates[1]
        else:
            if len(pair) != 2:
                raise ValueError('pair must be exactly 2 candidates: [winner, loser]')
            pw_winner = pair[0]
            pw_loser = pair[1]
        if type(pw_winner) is not str or type(pw_loser) is not str:
            raise TypeError('pairwise winner and loser must be string names of candidates.')
        pair_index = contest.find_sub_contest(pw_winner, pw_loser)
        if pair_index == -1:
            raise ValueError('pair is not a valid pairwise comparison.')

        self.alpha = alpha
        self.beta = beta
        self.max_fraction_to_draw = max_fraction_to_draw
        self.replacement = replacement
        self.contest = contest
        self.pairwise_contest = self.contest.sub_contests[pair_index]
        self.min_sample_size = 1
        self.rounds = []
        self.min_winner_ballots = []
        self.sample_winner_ballots = []
        self.risk_schedule = []
        self.stopping_prob_schedule = []
        self.pvalue_schedule = []
        self.distribution_null = [1.0]
        self.distribution_reported_tally = [1.0]
        self.stopped = False

    def __repr__(self):
        """String representation of Audit class.

        Note:
            Can (and perhaps should) be overwritten in subclass.
        """
        return '{}: [{}, {}, {}, {}, {}]'.format(self.__class__.__name__, self.alpha, self.beta, self.max_fraction_to_draw,
                                                 self.replacement, repr(self.contest))

    def __str__(self):
        """Human readable string (i.e. printable) representation of Audit class.

        Note:
            Can (and perhaps should) be overwritten in subclass.
        """
        title_str = 'Audit\n-----\n'
        alpha_str = 'Alpha: {}\n'.format(self.alpha)
        beta_str = 'Beta: {}\n'.format(self.beta)
        max_frac_str = 'Maximum Fraction to Draw: {}\n'.format(self.max_fraction_to_draw)
        replacement_str = 'Replacement: {}\n\n'.format(self.replacement)
        pair_str = 'Pair: {}, {}\n'.format(self.pairwise_contest.reported_winner, self.pairwise_contest.reported_loser)
        return title_str + alpha_str + beta_str + max_frac_str + replacement_str + str(self.contest) + pair_str

    def current_dist_null(self):
        """Update distribution_null for current round."""

        if len(self.rounds) == 1:
            round_draw = self.rounds[0]
        else:
            round_draw = self.rounds[-1] - self.rounds[-2]

        # Distribution updating is dependent on sampling with or without replacement
        if self.replacement:
            distribution_round_draw = binom.pmf(range(0, round_draw + 1), round_draw, 0.5)
            # Compute convolution to get new distribution (except 1st round)
            if len(self.rounds) == 1:
                self.distribution_null = distribution_round_draw
            else:
                self.distribution_null = fftconvolve(self.distribution_null, distribution_round_draw)
        else:
            half_contest_ballots = math.floor(self.pairwise_contest.contest_ballots / 2)
            if len(self.rounds) == 1:
                # Simply compute hypergeometric for 1st round distribution
                self.distribution_null = hypergeom.pmf(np.arange(round_draw + 1), self.pairwise_contest.contest_ballots,
                                                       half_contest_ballots, round_draw)
            else:
                distribution_round_draw = [0 for i in range(self.rounds[-1] + 1)]
                # Get relevant interval of previous round distribution
                interval = self.__get_interval(self.distribution_null)
                # For every possible number of winner ballots in previous rounds
                # and every possibility in the current round
                # compute probability of their simultaneity
                for prev_round_possibility in range(interval[0], interval[1] + 1):
                    unsampled_contest_ballots = self.pairwise_contest.contest_ballots - self.rounds[-2]
                    unsampled_winner_ballots = half_contest_ballots - prev_round_possibility

                    curr_round_draw = hypergeom.pmf(np.arange(round_draw + 1), unsampled_contest_ballots, unsampled_winner_ballots,
                                                    round_draw)
                    for curr_round_possibility in range(round_draw + 1):
                        component_prob = self.distribution_null[prev_round_possibility] * curr_round_draw[curr_round_possibility]
                        distribution_round_draw[prev_round_possibility + curr_round_possibility] += component_prob
                self.distribution_null = distribution_round_draw

    def current_dist_reported(self):
        """Update distribution_reported_tally for current round."""

        if len(self.rounds) == 1:
            round_draw = self.rounds[0]
        else:
            round_draw = self.rounds[-1] - self.rounds[-2]

        if self.replacement:
            distribution_round_draw = binom.pmf(range(0, round_draw + 1), round_draw, self.pairwise_contest.winner_prop)
            if len(self.rounds) == 1:
                self.distribution_reported_tally = distribution_round_draw
            else:
                self.distribution_reported_tally = fftconvolve(self.distribution_reported_tally, distribution_round_draw)
        else:
            if len(self.rounds) == 1:
                # Simply compute hypergeometric for 1st round distribution
                self.distribution_reported_tally = hypergeom.pmf(np.arange(round_draw + 1), self.pairwise_contest.contest_ballots,
                                                                 self.pairwise_contest.reported_winner_ballots, round_draw)
            else:
                distribution_round_draw = [0 for i in range(self.rounds[-1] + 1)]
                # Get relevant interval of previous round distribution
                interval = self.__get_interval(self.distribution_reported_tally)
                # For every possible number of winner ballots in previous rounds
                # and every possibility in the current round
                # compute probability of their simultaneity
                for prev_round_possibility in range(interval[0], interval[1] + 1):
                    unsampled_contest_ballots = self.pairwise_contest.contest_ballots - self.rounds[-2]
                    unsampled_winner_ballots = self.pairwise_contest.reported_winner_ballots - prev_round_possibility

                    curr_round_draw = hypergeom.pmf(np.arange(round_draw + 1), unsampled_contest_ballots, unsampled_winner_ballots,
                                                    round_draw)
                    for curr_round_possibility in range(round_draw + 1):
                        component_prob = self.distribution_reported_tally[prev_round_possibility] * curr_round_draw[curr_round_possibility]
                        distribution_round_draw[prev_round_possibility + curr_round_possibility] += component_prob
                self.distribution_reported_tally = distribution_round_draw

    def truncate_dist_null(self):
        """Update the risk schedule and truncate the null distribution."""
        self.risk_schedule.append(sum(self.distribution_null[self.min_winner_ballots[-1]:]))
        self.distribution_null = self.distribution_null[:self.min_winner_ballots[-1]]

    def truncate_dist_reported(self):
        """Update the stopping probability schedule and truncate the reported distribution."""
        self.stopping_prob_schedule.append(sum(self.distribution_reported_tally[self.min_winner_ballots[-1]:]))
        self.distribution_reported_tally = self.distribution_reported_tally[:self.min_winner_ballots[-1]]

    def __get_interval(self, dist):
        """Get relevant interval [l, u] of given distribution.

        Find levels l and u such that cdf(l) < tolerance and 1 - cdf(u) < tolerance. The purpose of
        this is to improve efficiency in the current_dist_* functions for audits without
        replacement where almost all of the hypergeometric distribution falls in a fraction of its
        range, i.e. between l and u.

        Note:
            cdf() in this context does not require cdf(infinity) = 1, although the distribution
            should sum very closely to 1.
        """

        tolerance = 0.0000001

        interval = [0, len(dist) - 1]
        lower_sum = 0
        upper_sum = 0

        # Handle the edge case of a small distribution
        if sum(dist) < 2 * tolerance:
            return interval

        for i in range(len(dist) - 1):
            lower_sum += dist[i]

            if (lower_sum + dist[i + 1]) > tolerance:
                interval[0] = i
                break

        for i in range(len(dist) - 1, 0, -1):
            upper_sum += dist[i]

            if (upper_sum + dist[i - 1]) > tolerance:
                interval[1] = i
                break
        return interval

    def asn(self):
        """Compute ASN as described in BRAVO paper.

        Given the fractional margin for the reported winner and the risk limit (alpha) produce the
        average number of ballots sampled during the audit.

        Returns:
            int: ASN value.
        """
        winner_prop = self.pairwise_contest.winner_prop
        loser_prop = 1.0 - winner_prop
        margin = (2 * winner_prop) - 1
        z_w = math.log(margin + 1)
        z_l = math.log(1 - margin)
        top = (math.log(1.0 / self.alpha) + (z_w / 2.0))
        bottom = (winner_prop * z_w) + (loser_prop * z_l)
        return math.ceil(top / bottom)

    def execute_round(self, sample_size: int, votes_for_winner: int, verbose: bool = False) -> bool:
        """Non-interactive audit round.

        Executes 1 round of the audit, given its current state.

        Warning: This method assumes the audit is in the correct state to be executed. If multiple
            executions of a full audit will be run with the same audit object, make sure to call
            reset on the audit in between full executions. To do experimental/hypothetical
            computations between rounds, use compute_risk() with the hypothetical winner ballots
            found in a sample for the most recent round size.

        Args:
            sample_size (int): Total relevant ballots sampled by this round.
            votes_for_winner (int): Total number of ballots for the reported winner in the total
                sample size.
        Return:
            bool: Whether of not the audit has met the stopping condition in this round
        """

        if self.stopped:
            if verbose:
                click.echo('Audit already met the stopping condition in a previous round.')
            return self.stopped

        if len(self.rounds) > 0 and sample_size <= self.rounds[-1]:
            raise ValueError('Invalid sample size, must be larger than previous round.')
        if len(self.sample_winner_ballots) > 0 and votes_for_winner < self.sample_winner_ballots[-1]:
            raise ValueError('Invalid votes_for_winner, must be at least size of previous round')
        if len(self.rounds) != len(self.sample_winner_ballots):
            raise Exception('Different number of rounds and sampled winner ballots.')

        self.rounds.append(sample_size)
        self.current_dist_null()
        self.current_dist_reported()
        self.stopped = self.stopping_condition(votes_for_winner, verbose)
        self.sample_winner_ballots.append(votes_for_winner)

        # If audit meets stopping condition, return
        if self.stopped:
            if verbose:
                click.echo('Audit has met stopping condition.')
            return self.stopped

        # If the audit does not meet the stopping criteria, perform additional computations
        kmin = self.next_min_winner_ballots(sample_size)
        self.min_winner_ballots.append(kmin)
        self.truncate_dist_null()
        self.truncate_dist_reported()
        return self.stopped

    def run(self, verbose: bool = False):
        """Begin interactive audit execution.

        Begins the interactive version of the audit. While computations for different audits will
        vary, the process for executing each one is the same. This provides a process for selecting
        a sample size, determining if the ballots found for the reported winner in that sample
        size meet the stopping condition(s), and if not continuing with the audit. As the audit
        proceeds, data including round sizes, ballots for the winner in each round size, and per
        round risk and stopping probability are stored.
        """

        self.__reset()
        click.echo('\n==================\nBeginning Audit...\n==================\n')
        sample_size = self.min_sample_size
        max_sample_size = self.contest.contest_ballots * self.max_fraction_to_draw
        previous_votes_for_winner = 0
        prev_sample_size = 0
        curr_round = 0

        while sample_size < max_sample_size:
            curr_round += 1
            print('\n----------\n{:^10}\n----------\n'.format('Round {}'.format(curr_round)))

            if verbose and curr_round > 1:
                click.echo('\n+--------------------------------------------------+')
                click.echo('|{:^50}|'.format('Audit Statistics'))
                click.echo('|{:50}|'.format(' '))
                click.echo('|{:<50}|'.format('Minimum Sample Size: {}'.format(self.min_sample_size)))
                click.echo('|{:<50}|'.format('Maximum Sample Size: {}'.format(max_sample_size)))
                click.echo('|{:50}|'.format(' '))
                click.echo('|{:^16}|{:^16}|{:^16}|'.format('Round', 'Stopping Prob.', 'Risk Expended'))
                click.echo('|----------------|----------------|----------------|')
                for r in range(1, curr_round):
                    click.echo('|{:^16}|{:^16}|{:^16}|'.format(r, '{:.12f}'.format(self.stopping_prob_schedule[r - 1]),
                                                               '{:.12f}'.format(self.risk_schedule[r - 1])))
                click.echo('+--------------------------------------------------+')

            self.next_sample_size()

            if curr_round > 1:
                prev_sample_size = sample_size
            sample_size = click.prompt('Enter next sample size (as a running total)',
                                       type=click.IntRange(prev_sample_size + 1, max_sample_size))
            self.rounds.append(sample_size)

            self.current_dist_null()
            self.current_dist_reported()

            while click.confirm('Would you like to enter a hypothetical number of votes for reported winner?'):
                hypothetical_votes_for_winner = click.prompt('Enter the hypothetical number of (total) reported winner votes in sample',
                                                             type=click.IntRange(
                                                                 previous_votes_for_winner,
                                                                 previous_votes_for_winner + (sample_size - prev_sample_size)))
                hypothetical_pvalue = self.compute_risk(hypothetical_votes_for_winner, sample_size)
                click.echo('{:<50}'.format('Hypothetical p-value: {}'.format(hypothetical_pvalue)))

            votes_for_winner = click.prompt('Enter total number of votes for reported winner found in sample',
                                            type=click.IntRange(previous_votes_for_winner,
                                                                previous_votes_for_winner + (sample_size - prev_sample_size)))

            self.stopped = self.stopping_condition(votes_for_winner, verbose)
            click.echo('\n\n+----------------------------------------+')
            click.echo('|{:^40}|'.format('Stopping Condition Met? {}'.format(self.stopped)))
            click.echo('+----------------------------------------+')

            if self.stopped:
                click.echo('\n\nAudit Complete.')
                return
            elif click.confirm('\nWould you like to force stop the audit'):
                click.echo('\n\nAudit Complete: User stopped.')
                return

            kmin = self.next_min_winner_ballots(sample_size)
            self.min_winner_ballots.append(kmin)
            self.truncate_dist_null()
            self.truncate_dist_reported()
            previous_votes_for_winner = votes_for_winner
            self.sample_winner_ballots.append(votes_for_winner)

        click.echo('\n\nAudit Complete: Reached max sample size.')

    def __reset(self):
        """Reset attributes modified during run()."""

        self.rounds = []
        self.min_winner_ballots = []
        self.sample_winner_ballots = []
        self.risk_schedule = []
        self.stopping_prob_schedule = []
        self.pvalue_schedule = []
        self.distribution_null = [1.0]
        self.distribution_reported_tally = [1.0]
        self.stopped = False

    @abstractmethod
    def get_min_sample_size(self):
        """Get the smallest valid sample size."""

        pass

    @abstractmethod
    def next_sample_size(self, *args, **kwargs):
        """Generate estimates of possible next sample sizes.

        Note: To be used during live/interactive audit execution.
        """

        pass

    @abstractmethod
    def stopping_condition(self, votes_for_winner: int, verbose: bool = False) -> bool:
        """Determine if the audits stopping condition has been met.

        Note: To be used during live/interactive audit execution.
        """

        pass

    @abstractmethod
    def next_min_winner_ballots(self, sample_size) -> int:
        """Compute next stopping size of given (actual) sample size.

        Note: To be used during live/interactive audit execution.
        """

        pass

    @abstractmethod
    def compute_min_winner_ballots(self, progress: bool = False, *args, **kwargs):
        """Compute the stopping size(s) for any number of sample sizes."""

        pass

    @abstractmethod
    def compute_all_min_winner_ballots(self, progress: bool = False, *args, **kwargs):
        """Compute all stopping sizes from the minimum sample size on."""

        pass

    @abstractmethod
    def compute_risk(self, *args, **kwargs):
        """Compute the current risk level of the audit.

        Returns:
            Current risk level of the audit (as defined per audit implementation).
        """

        pass

    @abstractmethod
    def get_risk_level(self, *args, **kwargs):
        """Find the risk level of the audit, that is, the smallest risk limit for which the audit
        as it has panned out would have already stopped.

        Returns:
            Risk level of the realization of the audit.
        """

        pass<|MERGE_RESOLUTION|>--- conflicted
+++ resolved
@@ -63,10 +63,7 @@
     distribution_reported_tally: List[float]
     contest: Contest
     pairwise_contest: PairwiseContest
-<<<<<<< HEAD
-=======
     stopped: bool
->>>>>>> 49dea4f8
 
     def __init__(self, alpha: float, beta: float, max_fraction_to_draw: float, replacement: bool, contest: Contest, pair: List[str] = None):
         """Create an instance of an Audit.
